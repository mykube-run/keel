package scheduler

import (
	"context"
	"encoding/json"
	"fmt"
	"github.com/mykube-run/keel/pkg/config"
	"github.com/mykube-run/keel/pkg/entity"
	"github.com/mykube-run/keel/pkg/enum"
	"github.com/mykube-run/keel/pkg/impl/transport"
	"github.com/mykube-run/keel/pkg/queue"
	"github.com/mykube-run/keel/pkg/types"
	"github.com/rs/zerolog"
	"os"
	"os/signal"
	"strings"
	"sync"
	"syscall"
	"time"
)

type Options struct {
	Name             string                 // Scheduler name, also used as partition name
	Zone             string                 // Zone name
	ScheduleInterval int64                  // Interval in seconds for checking active tenants & new tasks
	StaleCheckDelay  int64                  // Time in seconds for checking stale tasks
	Snapshot         config.SnapshotConfig  // Scheduler state snapshot configurations
	Transport        config.TransportConfig // Transport config
	ServerConfig     config.ServerConfig    // http and grpc config
}

type Scheduler struct {
	opt  *Options
	mu   sync.Mutex
	cs   map[string]*queue.TaskQueue
	em   *EventManager
	db   types.DB
	lg   *zerolog.Logger
	srv  *server
	tran types.Transport
}

func New(opt *Options, db types.DB, lg *zerolog.Logger) (s *Scheduler, err error) {
	s = &Scheduler{
		opt: opt,
		cs:  make(map[string]*queue.TaskQueue),
		db:  db,
		lg:  lg,
	}
	s.srv = NewServer(db, s, opt.ServerConfig)
	s.em, err = NewEventManager(opt.Snapshot, s.SchedulerId(), lg)
	if err != nil {
		return nil, err
	}

	opt.Transport.Kafka.GroupId = s.SchedulerId() /* Update group id */
	s.tran, err = transport.New(&opt.Transport)
	if err != nil {
		return nil, err
	}
	s.tran.OnReceive(s.onReceiveMessage)
	return s, nil
}

func (s *Scheduler) Start() {
	s.lg.Info().Str("SchedulerId", s.SchedulerId()).Str("transport", s.opt.Transport.Type).Msg("starting scheduler")
	_, _ = s.updateActiveTenants()
	go s.schedule()
	go s.checkStaleTasks()
	go s.srv.Start()

	stopC := make(chan os.Signal)
	signal.Notify(stopC, os.Interrupt, syscall.SIGTERM /* SIGTERM is expected inside k8s */)

	select {
	case <-stopC:
		s.lg.Info().Msg("received stop signal")
		key, err := s.em.Backup()
		s.lg.Info().Str("key", key).Err(err).Msg("saved events db snapshot")
		_ = s.tran.Close()
	}
}

func (s *Scheduler) schedule() {
	tick := time.NewTicker(time.Duration(s.opt.ScheduleInterval) * time.Second)
	for {
		select {
		case <-tick.C:
			if _, err := s.updateActiveTenants(); err != nil {
				s.lg.Err(err).Msg("failed to update active tenants")
			}

			for k, c := range s.cs {
				running, err := s.em.CountTasks(k)
				if err != nil {
					s.lg.Err(err).Msg("failed to count running tasks")
					continue
				}
				if !c.Tenant.ResourceQuota.Concurrency.Valid {
					s.lg.Warn().Msg("tenant resource quota concurrency was invalid")
					continue
				}
				s.lg.Trace().Str("tenantId", k).Int64("quota", c.Tenant.ResourceQuota.Concurrency.Int64).
					Int("running", running).Msg("tenant concurrency state")

				n := int(c.Tenant.ResourceQuota.Concurrency.Int64) - running
				if n <= 0 {
					continue
				}

				tasks, _, err := c.PopUserTasks(n)
				if err != nil {
					s.lg.Err(err).Msg("failed to pop user tasks from local task queue")
					continue
				}
				s.dispatch(tasks)
			}
		}
	}
}

func (s *Scheduler) onReceiveMessage(from string, msg []byte) ([]byte, error) {
	var m types.TaskMessage
	if err := json.Unmarshal(msg, &m); err != nil {
		s.lg.Err(err).Msg("failed to unmarshal task message")
		return nil, err
	}

	s.handleTaskMessage(&m)
	return nil, nil
}

func (s *Scheduler) handleTaskMessage(m *types.TaskMessage) {
	if m == nil {
		return
	}

	ev := NewEventFromMessage(m)
	if err := s.em.Insert(ev); err != nil {
		s.lg.Err(err).Str("tenantId", ev.TenantId).Str("taskId", ev.TaskId).Msg("failed to insert task event")
	}
	if err := s.updateTaskStatus(ev); err != nil {
		s.lg.Err(err).Str("tenantId", ev.TenantId).Str("taskId", ev.TaskId).Msg("failed to update tasks status")
	}

	switch m.Type {
	case enum.RetryTask:
		s.lg.Warn().Str("tenantId", ev.TenantId).Str("taskId", ev.TaskId).Msg("task needs retry")
		tasks, err := s.db.GetTask(context.Background(), types.GetTaskOption{
			TaskType: m.Task.Type,
			Uid:      m.Task.Uid,
		})
		if err != nil {
			s.lg.Err(err).Str("tenantId", ev.TenantId).Str("taskId", ev.TaskId).Msg("error getting task from database")
			return
		}
		s.dispatch(tasks.UserTasks)
	case enum.TaskFailed:
		s.lg.Error().Str("tenantId", ev.TenantId).Str("taskId", ev.TaskId).Msg("task run fail")
	case enum.ReportTaskStatus:
		// Does nothing
	case enum.TaskStarted:
		s.lg.Info().Str("tenantId", ev.TenantId).Str("taskId", ev.TaskId).Msg("worker starting to process task")
	case enum.TaskFinished:
		s.lg.Info().Str("tenantId", ev.TenantId).Str("taskId", ev.TaskId).Msg("worker has finished processing task")
		if err := s.em.Delete(ev.TenantId, ev.TaskId); err != nil {
			s.lg.Err(err).Msg("failed to delete task events")
		}
		// Dispatch one task
		c, ok := s.cs[ev.TenantId]
		if !ok {
			return
		}
		tasks, _, err := c.PopUserTasks(1)
		if err != nil {
			s.lg.Err(err).Msg("failed to pop user tasks from local cache")
			return
		}
		s.dispatch(tasks)
	}
}

func (s *Scheduler) taskHistory(tenantId, taskId string) (*types.TaskRun, int, error) {
<<<<<<< HEAD
	n := -1
	last := new(types.TaskRun)

	fn := func(e *TaskEvent) bool {
		switch e.EventType {
		case string(enum.TaskStarted):
			n += 1
			last.Start = e.Timestamp
		case string(enum.ReportTaskStatus):
			last.Status = enum.TaskRunStatusRunning
			// TODO: update progress
		case string(enum.TaskFinished):
			last.Status = enum.TaskRunStatusSucceed
			last.End = e.Timestamp
			// TODO: update result & error
		case string(enum.TaskFailed):
			last.Status = enum.TaskRunStatusFailed
			last.End = e.Timestamp
			// TODO: update result & error
		}
		return true
	}

	err := s.em.Iterate(tenantId, taskId, fn)
	return last, n, err
=======
	retryCount := 0
	var startTime time.Time
	err := s.em.Iterate(tenantId, taskId, func(e *TaskEvent) bool {
		s.lg.Info().Str("e.EventType", e.EventType).Send()
		switch e.EventType {
		case string(enum.RetryTask):
			retryCount++
		case string(enum.TaskStarted):
			startTime = e.Timestamp
		}
		return true
	})
	if err != nil {
		return nil, 0, err
	}
	latest, err := s.em.Latest(tenantId, taskId)
	if err != nil {
		return nil, 0, nil
	}
	result := &types.TaskRun{Result: "", Status: enum.Failed, Error: "", Start: startTime, End: latest.Timestamp}
	if retryCount >= 3 {
		fmt.Println("max retry count")
	}
	return result, retryCount, nil
>>>>>>> f4aa6f20
}

// dispatch dispatches user tasks
func (s *Scheduler) dispatch(tasks entity.UserTasks) {
	ctx := context.Background()

	for _, task := range tasks {
		// Log event
		le := s.lg.Info().Str("SchedulerId", s.SchedulerId()).Str("tenantId", task.TenantId).
			Str("taskId", task.Uid)

		// 1. Check task status to avoid repeat dispatching Success/TaskRunStatusFailed/Canceled tasks
		status, _ := s.db.GetTaskStatus(ctx, types.GetTaskStatusOption{
			TaskType: enum.TaskTypeUserTask,
			Uid:      task.Uid,
		})
		if status == enum.TaskStatusSuccess || status == enum.TaskStatusFailed || status == enum.TaskStatusCanceled {
			le.Interface("status", status).Msg("the task can not be dispatched")
			continue
		}

		// 2. Dispatch the task
		v := types.Task{
			Handler:     task.Handler,
			TenantId:    task.TenantId,
			Uid:         task.Uid,
			SchedulerId: s.SchedulerId(),
			Type:        enum.TaskTypeUserTask,
		}

		cfg, err := json.Marshal(task.Config)
		if err != nil {
			le.Err(err).Msg("failed to marshal task config")
			continue
		}
		v.Config = cfg
		v.LastRun, v.RestartTimes, err = s.taskHistory(task.TenantId, task.Uid)
		if err != nil {
			le.Err(err).Msg("failed to lookup task history")
			continue
		}

		byt, err := json.Marshal(v)
		if err != nil {
			le.Err(err).Msg("failed to marshal message")
			continue
		}

		err = s.tran.Send(s.SchedulerId(), "Any", byt)
		if err != nil {
			le.Err(err).Msg("failed to dispatch task")
			continue
		}

		// 3. Record the dispatch event and update task status accordingly
		ev := NewEventFromUserTask(TaskDispatched, task)
		le.Msg("dispatched task to workers")

		if err = s.em.Insert(ev); err != nil {
			le.Err(err).Msg("failed to record task dispatch event")
		}
		if err = s.updateTaskStatus(ev); err != nil {
			le.Err(err).Msg("failed to update task status")
		}
	}
}

func (s *Scheduler) updateActiveTenants() (entity.Tenants, error) {
	start := time.Now().AddDate(0, 0, -7)
	opt := types.FindActiveTenantsOption{
		From: &start,
		Zone: &s.opt.Zone,
	}
	tenants, err := s.db.FindActiveTenants(context.Background(), opt)
	if err != nil {
		return nil, fmt.Errorf("failed to find active tenants: %w", err)
	}

	if len(tenants) == 0 {
		return tenants, nil
	}

	s.mu.Lock()
	defer s.mu.Unlock()
	for i, v := range tenants {
		if _, ok := s.cs[v.Uid]; !ok {
			s.lg.Info().Str("tenantId", v.Uid).Msg("found new active tenant")
			s.cs[v.Uid] = queue.NewTaskQueue(s.db, s.lg, tenants[i])
		} else {
			// Update tenant
			s.cs[v.Uid].Tenant = tenants[i]
		}
		s.em.CreateTenantBucket(v.Uid)
	}
	return tenants, nil
}

func (s *Scheduler) updateTaskStatus(ev *TaskEvent) error {
	var status enum.TaskStatus
	switch ev.EventType {
	case TaskDispatched:
		status = enum.TaskStatusDispatched
	case string(enum.TaskStarted), string(enum.FinishTransition):
		status = enum.TaskStatusRunning
	case string(enum.RetryTask):
		status = enum.TaskStatusNeedsRetry
	case string(enum.TaskFinished):
		status = enum.TaskStatusSuccess
	case string(enum.TaskFailed):
		status = enum.TaskStatusFailed
	case string(enum.StartTransition):
		status = enum.TaskStatusInTransition
	default:
		return nil
	}

	err := s.db.UpdateTaskStatus(context.Background(), types.UpdateTaskStatusOption{
		TaskType: ev.TaskType,
		Uids:     []string{ev.TaskId},
		Status:   status,
	})
	return err
}

func (s *Scheduler) checkStaleTasks() {
	var (
		ev    *TaskEvent
		tasks []string
		err   error
	)
	time.Sleep(time.Duration(s.opt.StaleCheckDelay) * time.Second)

	tick := time.NewTicker(time.Duration(s.opt.ScheduleInterval) * time.Second)
	for {
		select {
		case <-tick.C:
			for tenant, _ := range s.cs {
				tasks, err = s.em.Tasks(tenant)
				if err != nil {
					s.lg.Err(err).Msg("error finding tasks")
					continue
				}

				for _, task := range tasks {
					ev, err = s.em.Latest(tenant, task)
					if err != nil {
						s.lg.Err(err).Msg("error finding the latest event")
						continue
					}
					status, ok := s.shouldRevive(ev)
					if !ok {
						continue
					}
					err = s.db.UpdateTaskStatus(context.Background(), types.UpdateTaskStatusOption{
						TaskType: ev.TaskType,
						Uids:     []string{ev.TaskId},
						Status:   status,
					})
					if err != nil {
						s.lg.Err(err).Msg("failed to update task status")
						continue
					}
					_ = s.em.Delete(tenant, task)
				}
			}
		}
	}
}

// shouldRevive checks whether event is outdated, returns the expected next status
func (s *Scheduler) shouldRevive(ev *TaskEvent) (enum.TaskStatus, bool) {
	now := time.Now()
	if now.Before(ev.Timestamp) /* The event timestamp is in the future */ {
		return "", false
	}
	sec := int(now.Sub(ev.Timestamp).Seconds())

	switch ev.EventType {
	case TaskDispatched:
		return enum.TaskStatusPending, sec > 60
	case string(enum.TaskStarted):
		return enum.TaskStatusPending, sec > 60
	case string(enum.ReportTaskStatus):
		return enum.TaskStatusPending, sec > 60
	case string(enum.RetryTask):
		return enum.TaskStatusPending, sec > 120
	case string(enum.StartTransition):
		return enum.TaskStatusPending, sec > 60
	case string(enum.FinishTransition):
		return enum.TaskStatusPending, sec > 60
	case string(enum.TaskFinished):
		return "", false
	default:
		return "", false
	}
}

func (s *Scheduler) SchedulerId() string {
	return strings.ToLower(fmt.Sprintf("%v-%v", s.opt.Zone, s.opt.Name))
}<|MERGE_RESOLUTION|>--- conflicted
+++ resolved
@@ -181,42 +181,17 @@
 }
 
 func (s *Scheduler) taskHistory(tenantId, taskId string) (*types.TaskRun, int, error) {
-<<<<<<< HEAD
-	n := -1
-	last := new(types.TaskRun)
-
-	fn := func(e *TaskEvent) bool {
-		switch e.EventType {
-		case string(enum.TaskStarted):
-			n += 1
-			last.Start = e.Timestamp
-		case string(enum.ReportTaskStatus):
-			last.Status = enum.TaskRunStatusRunning
-			// TODO: update progress
-		case string(enum.TaskFinished):
-			last.Status = enum.TaskRunStatusSucceed
-			last.End = e.Timestamp
-			// TODO: update result & error
-		case string(enum.TaskFailed):
-			last.Status = enum.TaskRunStatusFailed
-			last.End = e.Timestamp
-			// TODO: update result & error
-		}
-		return true
-	}
-
-	err := s.em.Iterate(tenantId, taskId, fn)
-	return last, n, err
-=======
-	retryCount := 0
-	var startTime time.Time
+	var (
+		retried = 0
+		start   time.Time
+	)
+
 	err := s.em.Iterate(tenantId, taskId, func(e *TaskEvent) bool {
-		s.lg.Info().Str("e.EventType", e.EventType).Send()
 		switch e.EventType {
 		case string(enum.RetryTask):
-			retryCount++
+			retried++
 		case string(enum.TaskStarted):
-			startTime = e.Timestamp
+			start = e.Timestamp
 		}
 		return true
 	})
@@ -227,12 +202,8 @@
 	if err != nil {
 		return nil, 0, nil
 	}
-	result := &types.TaskRun{Result: "", Status: enum.Failed, Error: "", Start: startTime, End: latest.Timestamp}
-	if retryCount >= 3 {
-		fmt.Println("max retry count")
-	}
-	return result, retryCount, nil
->>>>>>> f4aa6f20
+	last := &types.TaskRun{Result: "", Status: enum.TaskRunStatusFailed, Error: "", Start: start, End: latest.Timestamp}
+	return last, retried, nil
 }
 
 // dispatch dispatches user tasks
